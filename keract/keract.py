--- conflicted
+++ resolved
@@ -2,10 +2,9 @@
 import os
 from collections import OrderedDict
 
-import tensorflow as tf
 import tensorflow.keras.backend as K
 from tensorflow.keras.models import Model
-from tensorflow.keras.layers import Layer, InputLayer
+from tensorflow.keras.layers import Layer
 
 
 def n_(node, output_format_, nested=False):
@@ -115,18 +114,13 @@
 
     nodes_names = nodes.keys()
     nodes_values = nodes.values()
-    # nodes_values = [n.output for n in nodes.values()]
 
     try:
-<<<<<<< HEAD
-        grads = model.optimizer.get_gradients(model.total_loss, nodes_values)
-=======
         if not hasattr(model, 'total_loss'):
             raise Exception('Disable TF eager mode to use get_gradients.\n'
                             'Add this command at the beginning of your script:\n'
                             'tf.compat.v1.disable_eager_execution()')
-        grads = model.optimizer.get_gradients(model.total_loss, nodes)
->>>>>>> 768c8134
+        grads = model.optimizer.get_gradients(model.total_loss, nodes_values)
     except ValueError as e:
         if 'differentiable' in str(e):
             # Probably one of the gradients operations is not differentiable...
@@ -147,23 +141,22 @@
     return OrderedDict(zip(nodes_names, gradients_values))
 
 
-def _get_nodes(module, output_format, nested=False, layer_names=[], prefix=''):
+def _get_nodes(module, output_format, nested=False, layer_names=[]):
     is_model_or_layer = isinstance(module, Model) or isinstance(module, Layer)
     has_layers = hasattr(module, '_layers') and bool(module._layers)
     assert is_model_or_layer, 'Not a model or layer!'
 
-    if bool(layer_names) and prefix in layer_names:
-        return OrderedDict({prefix: module.output})
-
-    elif has_layers:
+    module_name = n_(module.output, output_format_=output_format, nested=nested)
+
+    if has_layers:
         node_dict = OrderedDict()
+        print('Layers:', module._layers)
         for m in module._layers:
             key = n_(m.output, output_format_=output_format, nested=nested)
             if nested:
                 nodes = _get_nodes(m, output_format,
                                    nested=nested,
-                                   layer_names=layer_names,
-                                   prefix=key)
+                                   layer_names=layer_names)
             else:
                 if bool(layer_names) and key in layer_names:
                     nodes = OrderedDict([(key, m.output)])
@@ -174,10 +167,16 @@
             node_dict.update(nodes)
         return node_dict
 
+    elif bool(layer_names) and module_name in layer_names:
+        print("1", module_name, module)
+        return OrderedDict({module_name: module.output})
+
     elif not bool(layer_names):
-        return OrderedDict({prefix: module.output})
+        print("2", module_name, module)
+        return OrderedDict({module_name: module.output})
 
     else:
+        print("3", module_name, module)
         return OrderedDict()
 
 
@@ -223,7 +222,7 @@
     :return: Dict {layer_name (specified by output_format) -> activation of the layer output/node (Numpy array)}.
     """
     layer_names = [layer_names] if isinstance(layer_names, str) else layer_names
-
+    print('Layer names:', layer_names)
     if nodes_to_evaluate is None:
         nodes = _get_nodes(model, output_format, layer_names=layer_names, nested=nested)
     else:
@@ -240,44 +239,35 @@
             raise ValueError('Nodes list is empty. Or maybe the model is empty.')
 
     # The placeholders are processed later (Inputs node in Keras). Due to a small bug in tensorflow.
-<<<<<<< HEAD
-    layer_outputs = nodes.values()
-    activations = _evaluate(model, layer_outputs, x, y=None, auto_compile=auto_compile)
-
-    def craft_output(output_format_):
-        input_activations, output_activations = OrderedDict(), OrderedDict()
-        [input_activations.update({key: output}) if _is_input(node, key) else output_activations.update({key: output})
-            for key, node, output in zip(nodes.keys(), nodes.values(), activations)]
-
-        result_ = input_activations.copy()
-        result_.update(output_activations)
-=======
-    input_layer_outputs, layer_outputs = [], []
-    for node in nodes:
+    input_layer_outputs = []
+    layer_outputs = OrderedDict()
+
+    for key, node in nodes.items():
         if node.op.type != 'Placeholder':  # no inputs please.
-            layer_outputs.append(node)
-    if nodes_to_evaluate is None or (layer_name is not None) and \
-            any([n.name.startswith(layer_name) for n in model.inputs]):
+            layer_outputs.update({key: node})
+    if nodes_to_evaluate is None or (layer_names is not None) and \
+            any([n.name in layer_names for n in model.inputs]):
         input_layer_outputs = list(model.inputs)
+
     if len(layer_outputs) > 0:
-        activations = _evaluate(model, layer_outputs, x, y=None, auto_compile=auto_compile)
+        activations = _evaluate(model, layer_outputs.values(), x, y=None, auto_compile=auto_compile)
     else:
         activations = {}
 
     def craft_output(output_format_):
-        activations_dict = OrderedDict(zip([n_(output, output_format_) for output in layer_outputs], activations))
         inputs = [x] if not isinstance(x, list) else x
         activations_inputs_dict = OrderedDict(zip([n_(output, output_format_) for output in input_layer_outputs], inputs))
+        activations_dict = OrderedDict(zip(layer_outputs.keys(), activations))
         result_ = activations_inputs_dict.copy()
         result_.update(activations_dict)
->>>>>>> 768c8134
+
         if output_format_ == 'numbered':
             result_ = OrderedDict([(i, v) for i, (k, v) in enumerate(result_.items())])
         return result_
 
     result = craft_output(output_format)
-    if layer_name is not None:  # extra check.
-        result = {k: v for k, v in result.items() if k == layer_name}
+    if layer_names is not None:  # extra check.
+        result = {k: v for k, v in result.items() if k in layer_names}
     if nodes_to_evaluate is not None and len(result) != len(nodes_to_evaluate):
         result = craft_output(output_format_='full')  # collision detected in the keys.
 
